--- conflicted
+++ resolved
@@ -133,11 +133,7 @@
 		if err != nil || n >= 1000 || len(indexPath) != 3 {
 			return 0, 0, fmt.Errorf("failed to parse tile index")
 		}
-<<<<<<< HEAD
 		if i > (math.MaxUint64-n)/1000 {
-=======
-		if n > (math.MaxUint64-n)/1000 {
->>>>>>> 9a3a64fb
 			return 0, 0, fmt.Errorf("failed to parse tile index")
 		}
 		i = i*1000 + n
